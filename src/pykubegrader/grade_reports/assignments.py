--- conflicted
+++ resolved
@@ -25,14 +25,9 @@
         Args:
             name (str): The name of the assignment.
             weekly (bool): Indicates if the assignment is weekly.
-<<<<<<< HEAD
-            weight (float): The weight of the assignment in the overall grade."""
-            
-=======
             weight (float | tuple[float, float]): The weight of the assignment in the overall grade. 
                 If a tuple is provided, it represents a range of possible weights.
         """
->>>>>>> 1e7cbe87
         self.name = name
         self.weekly = weekly
         self.weight = weight
@@ -80,11 +75,7 @@
             weekly (bool): Indicates if the assignment is weekly.
             weight (float): The weight of the assignment in the overall grade.
             score (float): The initial score of the assignment.
-<<<<<<< HEAD
-            grade_adjustment_func (callable, optional): Used to calculate the grade in the case of late or exempted submissions. Defaults to None.
-=======
             grade_adjustment_func (callable, optional): A function to adjust grades for late or exempted submissions. Defaults to None.
->>>>>>> 1e7cbe87
             **kwargs: Additional keyword arguments.
                 week (int, optional): The week number of the assignment. Defaults to None.
                 exempted (bool, optional): Indicates if the assignment is exempted. Defaults to False.
@@ -93,11 +84,8 @@
                 students_exempted (list, optional): List of students exempted from the assignment. Defaults to an empty list.
                 due_date (datetime, optional): The due date of the assignment. Defaults to None.
                 max_score (float, optional): The maximum score possible for the assignment. Defaults to None.
-<<<<<<< HEAD
-=======
                 bonus_points (float, optional): The bonus points for the assignment. Defaults to 0.
                 student_with_extension (tuple, optional): A tuple containing the student ID and the extension time as a timedelta object. Defaults to (None, None).
->>>>>>> 1e7cbe87
         """
         super().__init__(name, weekly, weight)
         # visible score
@@ -112,14 +100,11 @@
         self.students_exempted = kwargs.get("students_exempted", [])
         self.due_date = kwargs.get("due_date", None)
         self.max_score = kwargs.get("max_score", None)
-<<<<<<< HEAD
-=======
         self.bonus_points = kwargs.get("bonus_points", 0)
         # TODO: this is not implemented yet
         self.student_with_extension = kwargs.get("student_with_extension", (None, None))
 
         # Stores the grade adjustment function which is used to calculate the grade in the case of late or exempted submissions.
->>>>>>> 1e7cbe87
         self.grade_adjustment_func = grade_adjustment_func
 
     @property
@@ -427,21 +412,7 @@
             return score
         else:
             if self.late_adjustment:
-<<<<<<< HEAD
-                # Convert due date to datetime object
-                due_date = datetime.fromisoformat(self.due_date.replace("Z", "+00:00"))
-
-                late_modifier = calculate_late_submission(
-                    due_date.strftime("%Y-%m-%d %H:%M:%S"),
-                    entry_date.strftime("%Y-%m-%d %H:%M:%S"),
-                )
-
-                # Apply late modifier and normalize score
-                score = self._calculate_score(score, late_modifier, **kwargs)
-                return score
-=======
                 return self._late_adjustment(score, entry_date, **kwargs)
->>>>>>> 1e7cbe87
             else:
                 # Return normalized score if on time
                 if entry_date < self.due_date:
@@ -453,11 +424,6 @@
                 else:
                     return 0
                 
-<<<<<<< HEAD
-    def _calculate_score(self, score, late_modifier=1, **kwargs):
-        """
-        Calculate the final score after applying the late modifier and checking for cheating.
-=======
     def _late_adjustment(self, score, entry_date, **kwargs):
         """
         Adjusts the score for late submissions based on the due date and entry date.
@@ -485,7 +451,6 @@
         score = (score / self.max_score) * late_modifier
         score = self.check_cheater(score, **kwargs)
         return score
->>>>>>> 1e7cbe87
 
         This method normalizes the score based on the maximum score, applies any late submission
         modifier, and then checks for any cheating behavior.
