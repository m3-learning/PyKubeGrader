--- conflicted
+++ resolved
@@ -69,12 +69,8 @@
             excluded_from_running_avg (list): List of assignments excluded from the running average.
             student_assignments_dropped (list): List of assignments dropped for a specific student.
 
-<<<<<<< HEAD
-        """
-        
-        self.assignments, self.student_subs = get_assignments_submissions(params=params)
-=======
->>>>>>> 9b4a16b1
+        """
+
         try:
             self.student_name = params.get("username", None)
         except Exception:
