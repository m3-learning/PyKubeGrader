--- conflicted
+++ resolved
@@ -4,12 +4,9 @@
 import shutil
 from dataclasses import dataclass
 from pathlib import Path
-<<<<<<< HEAD
 from typing import Optional
 import base64
-=======
 from typing import Any, Optional
->>>>>>> eb050e4d
 
 import nbformat
 
@@ -41,7 +38,6 @@
         self.assertion_tests_dict = self.question_dict()
         self.add_api_code()
 
-<<<<<<< HEAD
     @staticmethod
     def conceal_tests(cell_source):
         """
@@ -81,9 +77,7 @@
         return concealed_lines
 
     def add_api_code(self):
-=======
     def add_api_code(self) -> None:
->>>>>>> eb050e4d
         self.compute_max_points_free_response()
 
         for i, (cell_index, cell_dict) in enumerate(self.assertion_tests_dict.items()):
