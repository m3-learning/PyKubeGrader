import os
import shutil
from pathlib import Path

import panel as pn
import requests
<<<<<<< HEAD
from .telemetry import telemetry, update_responses, ensure_responses, log_variables
=======
from IPython import get_ipython

from .telemetry import ensure_responses, telemetry, update_responses
>>>>>>> a6f7f175


def initialize_assignment(
    name: str,
    url: str = "https://engr-131-api.eastus.cloudapp.azure.com/",
    verbose: bool = False,
) -> dict:
    """
    Initialize an assignment in a Jupyter environment.

    Args:
        name (str): The name of the assignment.
        url (str): The URL of the API server.
        verbose (bool): Whether to print detailed initialization information.

    Returns:
        dict: The responses dictionary after initialization.

    Raises:
        Exception: If the environment is unsupported or initialization fails.
    """

    ipython = get_ipython()
    if ipython is None:
        raise Exception("Setup unsuccessful. Are you in a Jupyter environment?")

    try:
        move_dotfiles()
        ipython.events.register("pre_run_cell", telemetry)
    except Exception as e:
        raise Exception(f"Failed to register telemetry: {e}")

    jhub_user = os.getenv("JUPYTERHUB_USER")
    if jhub_user is None:
        raise Exception("Setup unsuccessful. Are you on JupyterHub?")

    try:
        seed = hash(jhub_user) % 1000
        update_responses(key="seed", value=seed)

        update_responses(key="assignment", value=name)
        update_responses(key="jhub_user", value=jhub_user)

        responses = ensure_responses()
        # TODO: Add more checks here?
        assert isinstance(responses.get("seed"), int), "Seed not set"

<<<<<<< HEAD
    log_variables("Student Info", jhub_user, seed)

    # extract responses
    responses = ensure_responses()
=======
        pn.extension(silent=True)
>>>>>>> a6f7f175

        # Check connection to API server
        params = {"jhub_user": responses["jhub_user"]}
        response = requests.get(url, params=params)
        if verbose:
            print(f"status code: {response.status_code}")
            data = response.json()
            for k, v in data.items():
                print(f"{k}: {v}")
    except Exception as e:
        raise Exception(f"Failed to initialize assignment: {e}")

    print("Assignment successfully initialized")
    if verbose:
        print(f"Assignment: {name}")
        print(f"Username: {jhub_user}")

    return responses


#
# Helper functions
#


def move_dotfiles():
    """
    Move essential dotfiles from a fixed source directory to the current working directory.

    Raises:
        FileNotFoundError: If a source file is missing.
        Exception: If copying fails for any other reason.
    """
    source_dir = Path("/opt/dotfiles")
    target_dir = Path.cwd()

    files_to_copy = [".client_private_key.bin", ".server_public_key.bin"]

    for file_name in files_to_copy:
        source_file = source_dir / file_name
        target_file = target_dir / file_name

        if not source_file.exists():
            raise FileNotFoundError(f"Key file not found: {source_file}")

        try:
            shutil.copy2(source_file, target_file)
        except Exception as e:
            raise Exception(f"Failed to copy {source_file} to {target_file}: {e}")<|MERGE_RESOLUTION|>--- conflicted
+++ resolved
@@ -1,16 +1,11 @@
 import os
 import shutil
 from pathlib import Path
-
+from IPython import get_ipython
 import panel as pn
 import requests
-<<<<<<< HEAD
 from .telemetry import telemetry, update_responses, ensure_responses, log_variables
-=======
-from IPython import get_ipython
 
-from .telemetry import ensure_responses, telemetry, update_responses
->>>>>>> a6f7f175
 
 
 def initialize_assignment(
@@ -54,18 +49,14 @@
         update_responses(key="assignment", value=name)
         update_responses(key="jhub_user", value=jhub_user)
 
+
+        log_variables("Student Info", jhub_user, seed)
+
         responses = ensure_responses()
         # TODO: Add more checks here?
         assert isinstance(responses.get("seed"), int), "Seed not set"
 
-<<<<<<< HEAD
-    log_variables("Student Info", jhub_user, seed)
-
-    # extract responses
-    responses = ensure_responses()
-=======
         pn.extension(silent=True)
->>>>>>> a6f7f175
 
         # Check connection to API server
         params = {"jhub_user": responses["jhub_user"]}
