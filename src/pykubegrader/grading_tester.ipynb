{
 "cells": [
  {
   "cell_type": "code",
   "execution_count": null,
   "metadata": {},
   "outputs": [],
   "source": [
<<<<<<< HEAD
    "import requests\n",
    "from build.passwords import password, user\n",
    "from requests.auth import HTTPBasicAuth\n",
    "\n",
    "api_base_url = \"https://engr-131-api.eastus.cloudapp.azure.com/\""
   ]
  },
  {
   "cell_type": "code",
   "execution_count": null,
   "metadata": {},
   "outputs": [],
   "source": [
    "params = {\"username\": \"jca92\"}\n",
    "res = requests.get(\n",
    "    url=api_base_url.rstrip(\"/\") + \"/student-grades-testing\",\n",
    "    params=params,\n",
    "    auth=HTTPBasicAuth(user(), password()),\n",
    ")"
   ]
  },
  {
   "cell_type": "code",
   "execution_count": null,
   "metadata": {},
   "outputs": [],
   "source": [
    "api_base_url.rstrip(\"/\") + \"/student-grades-testing\""
   ]
  },
  {
   "cell_type": "code",
   "execution_count": null,
   "metadata": {},
   "outputs": [],
   "source": [
    "[assignments, sub] = res.json()"
   ]
  },
  {
   "cell_type": "code",
   "execution_count": null,
   "metadata": {},
   "outputs": [],
   "source": [
    "from grade_reports.grade_reports import filter_assignments, get_student_grades"
   ]
  },
  {
   "cell_type": "code",
   "execution_count": null,
   "metadata": {},
   "outputs": [],
   "source": [
    "assignments, submissions = get_student_grades(\"ahp75\")"
   ]
  },
  {
   "cell_type": "code",
   "execution_count": null,
   "metadata": {},
   "outputs": [],
   "source": [
    "submissions"
   ]
  },
  {
   "cell_type": "code",
   "execution_count": null,
   "metadata": {},
   "outputs": [],
   "source": [
=======
    "import pandas as pd\n",
    "from pykubegrader.graders.late_assignments import calculate_late_submission\n",
>>>>>>> 4e2e4755
    "from datetime import datetime\n",
    "\n",
    "import pandas as pd\n",
    "import requests\n",
    "from build.passwords import password, user\n",
    "from requests.auth import HTTPBasicAuth\n",
    "from grade_reports.grade_reports import get_student_grades, filter_assignments\n",
    "\n",
    "from pykubegrader.graders.late_assignments import calculate_late_submission\n",
    "\n",
    "api_base_url = \"https://engr-131-api.eastus.cloudapp.azure.com/\"\n",
    "\n",
    "\n",
    "def get_all_students():\n",
    "    res = requests.get(\n",
    "        url=api_base_url.rstrip(\"/\") + \"/get-all-submission-emails\",\n",
    "        auth=HTTPBasicAuth(user(), password()),\n",
    "    )\n",
    "\n",
    "    return res.json()\n",
    "\n",
    "\n",
    "# def get_student_grades(student_id):\n",
    "#     params = {\"username\": student_id}\n",
    "#     res = requests.get(\n",
    "#         url=api_base_url.rstrip(\"/\") + \"/student-grades-testing\",\n",
    "#         params=params,\n",
    "#         auth=HTTPBasicAuth(user(), password()),\n",
    "#     )\n",
    "\n",
    "#     [assignments, sub] = res.json()\n",
    "\n",
    "#     return assignments, sub\n",
    "\n",
    "def get_student(student):\n",
    "    print(student)\n",
    "    # Get assignments and submissions for the student (assumed functions)\n",
    "    assignments, submissions = get_student_grades(student)\n",
    "\n",
    "    # Recalculate grades and get a grades dictionary\n",
    "    grades_dict = recalculate_best_grades(assignments, submissions)\n",
    "\n",
    "    # Calculate averages and build a row for the student\n",
    "    row = calculate_averages(grades_dict, student)\n",
    "\n",
    "    # Convert the row (a dictionary) into a DataFrame\n",
    "    # row_df = pd.DataFrame([row])\n",
    "    \n",
    "    return row\n",
    "\n",
    "def get_all_student_grades():\n",
    "    # Initialize an empty DataFrame to hold all student grades\n",
    "    df = pd.DataFrame()\n",
    "\n",
    "    # Get all students (assuming get_all_students() is a defined function)\n",
    "    students = get_all_students()\n",
    "\n",
    "    for student in students:\n",
    "        \n",
    "        row_df = get_student(student)\n",
    "        \n",
    "        # Append the row to the DataFrame\n",
    "        df = pd.concat([df, row_df], ignore_index=True)\n",
    "\n",
    "    return df\n",
    "\n",
    "\n",
    "def get_max_deadline(assignments, assignment_name, week_number):\n",
    "    matching_rows = assignments[\n",
    "        (assignments[\"week_number\"] == week_number)\n",
    "        & (assignments[\"assignment_name\"] == assignment_name)\n",
    "    ]\n",
    "\n",
    "    max_timestamp = matching_rows[\"due_date\"].max()\n",
    "    return max_timestamp\n",
    "\n",
    "\n",
    "def calculate_averages(grades_dict, student_id):\n",
    "    # Create a DataFrame from the dictionary\n",
    "    df = pd.DataFrame(\n",
    "        grades_dict\n",
    "    ).T  # Transpose the dictionary to make assignments rows\n",
    "    df[\"score\"] = df[\"score\"].astype(float)  # Ensure the scores are floats\n",
    "\n",
    "    # Create a dictionary for the row data\n",
    "    row_data = {\"student_id\": student_id}\n",
    "\n",
    "    # Add scores for each assignment as separate columns\n",
    "    for assignment, details in grades_dict.items():\n",
    "        column_name = (\n",
    "            f\"{details['assignment_name']}_week_{details['week_number']}\".replace(\n",
    "                \"_\", \" \"\n",
    "            )\n",
    "        )\n",
    "        row_data[column_name] = float(details[\"score\"])\n",
    "\n",
    "    # Calculate and add average scores for each assignment category\n",
    "    averages = df.groupby(\"assignment_name\")[\"score\"].mean()\n",
    "    for assignment_name, avg_score in averages.items():\n",
    "        row_data[f\"{assignment_name}_average\".replace(\"_\", \" \")] = avg_score\n",
    "\n",
    "    # # Course Percentage Performance\n",
    "    row_data[\"Current Course Percentage\"] = (\n",
    "        (row_data[\"quiz average\"] + row_data[\"practice quiz average\"] * 0.1) * 15\n",
    "        + (row_data[\"homework average\"]) * 15\n",
    "        + row_data[\"lab average\"] * 15\n",
    "        + row_data[\"lecture average\"] * 15\n",
    "        + row_data[\"readings average\"] * 15\n",
    "        + row_data[\"attendance average\"] * 5\n",
    "    ) / (15 + 15 + 15 + 15 + 15 + 5)\n",
    "\n",
    "    # Create a single-row DataFrame\n",
    "    single_row_df = pd.DataFrame([row_data])\n",
    "    return single_row_df\n",
    "\n",
    "\n",
    "def recalculate_best_grades(\n",
    "    assignments,\n",
    "    submissions,\n",
    "    custom_order=[\n",
    "        \"lecture\",\n",
    "        \"homework\",\n",
    "        \"lab\",\n",
    "        \"attendance\",\n",
    "        \"readings\",\n",
    "        \"quiz\",\n",
    "        \"practice quiz\",\n",
    "    ],\n",
    "):\n",
    "    assignments[\"assignment_name\"] = pd.Categorical(\n",
    "        assignments[\"assignment_name\"], categories=custom_order, ordered=True\n",
    "    )\n",
    "\n",
    "    # Sort by 'Category' (custom order) and then by 'Value'\n",
    "    sorted_df = assignments.sort_values(by=[\"assignment_name\", \"week_number\"])\n",
    "\n",
    "    week_number = 3\n",
    "\n",
    "    exclude_types = None\n",
    "\n",
    "    sorted_df = filter_assignments(sorted_df, exclude_types=None, max_week=week_number)\n",
    "\n",
    "    # Get unique pairs of 'week_number' and 'assignment_name'\n",
    "    unique_pairs = sorted_df[[\"week_number\", \"assignment_name\"]].drop_duplicates()\n",
    "\n",
    "    # Build an iterator over the unique pairs\n",
    "    pair_iterator = unique_pairs.itertuples(index=False, name=None)\n",
    "\n",
    "    grade_dictionary = {}\n",
    "\n",
    "    # Filter rows matching each pair\n",
    "    for week_number, assignment_name in pair_iterator:\n",
    "        matching_rows = sorted_df[\n",
    "            (sorted_df[\"week_number\"] == week_number)\n",
    "            & (sorted_df[\"assignment_name\"] == assignment_name)\n",
    "        ]\n",
    "\n",
    "        grade_dictionary[f\"Week {week_number} {assignment_name}\"] = {\n",
    "            \"week_number\": week_number,\n",
    "            \"assignment_name\": assignment_name,\n",
    "            \"score\": 0,\n",
    "        }\n",
    "\n",
    "        # # extracts the names of the assignments grades which are associated with a given assignment, this helps if two assignments have the same name.\n",
    "        # title = matching_rows[\"title\"]\n",
    "\n",
    "        # print(title)\n",
    "\n",
    "        # gets the most recent assignment due date.\n",
    "        assignment_due_date = get_max_deadline(\n",
    "            assignments, assignment_name, week_number\n",
    "        )\n",
    "        max_score = matching_rows[\"max_score\"].min()\n",
    "\n",
    "        # extracts the names of the assignments grades which are associated with a given assignment, this helps if two assignments have the same name.\n",
    "        for assignment_db_name in matching_rows[\"title\"]:\n",
    "            assignment_submission = submissions[\n",
    "                submissions[\"assignment\"] == assignment_db_name.replace(\" \", \"\").lower()\n",
    "            ]\n",
    "\n",
    "            # Now we need to get the best score for an assignment based on the submission time.\n",
    "            for index, submission in assignment_submission.iterrows():\n",
    "                raw_score = submission[\"raw_score\"] / max_score\n",
    "\n",
    "                assignment_due_date = datetime.fromisoformat(\n",
    "                    assignment_due_date\n",
    "                ).strftime(\"%Y-%m-%d %H:%M:%S\")\n",
    "                submission_timestamp = datetime.fromisoformat(\n",
    "                    submission[\"timestamp\"]\n",
    "                ).strftime(\"%Y-%m-%d %H:%M:%S\")\n",
    "\n",
    "                deflation_fraction = calculate_late_submission(\n",
    "                    assignment_due_date, submission_timestamp\n",
    "                )\n",
    "\n",
    "                score = raw_score * deflation_fraction\n",
    "\n",
    "                if (\n",
    "                    score\n",
    "                    > grade_dictionary[f\"Week {week_number} {assignment_name}\"][\"score\"]\n",
    "                ):\n",
    "                    grade_dictionary[f\"Week {week_number} {assignment_name}\"][\n",
    "                        \"score\"\n",
    "                    ] = score\n",
    "\n",
    "    return grade_dictionary"
   ]
  },
  {
   "cell_type": "code",
   "execution_count": null,
   "metadata": {},
   "outputs": [],
   "source": [
    "import requests\n",
    "from build.passwords import password, user\n",
    "from requests.auth import HTTPBasicAuth\n",
    "\n",
    "api_base_url = \"https://engr-131-api.eastus.cloudapp.azure.com/\"\n",
    "\n",
    "\n",
    "def get_all_students():\n",
    "    res = requests.get(\n",
    "        url=api_base_url.rstrip(\"/\") + \"/get-all-submission-emails\",\n",
    "        auth=HTTPBasicAuth(user(), password()),\n",
    "    )\n",
    "\n",
    "    return res.json()\n",
    "\n",
    "\n",
    "# def get_student_grades(student_id):\n",
    "#     params = {\"username\": student_id}\n",
    "#     res = requests.get(\n",
    "#         url=api_base_url.rstrip(\"/\") + \"/student-grades-testing\",\n",
    "#         params=params,\n",
    "#         auth=HTTPBasicAuth(user(), password()),\n",
    "#     )\n",
    "\n",
    "#     [assignments, sub] = res.json()\n",
    "\n",
    "#     return assignments, sub\n",
    "\n",
    "\n",
    "def get_all_student_grades():\n",
    "    \n",
    "    # Initialize an empty DataFrame to hold all student grades\n",
    "    df = pd.DataFrame()\n",
    "\n",
    "    # Get all students (assuming get_all_students() is a defined function)\n",
    "    students = get_all_students()\n",
    "\n",
    "    for student in students:\n",
    "        print(student)\n",
    "        # Get assignments and submissions for the student (assumed functions)\n",
    "        assignments, submissions = get_student_grades(student)\n",
    "\n",
    "        # Recalculate grades and get a grades dictionary\n",
    "        grades_dict = recalculate_best_grades(assignments, submissions)\n",
    "\n",
    "        # Calculate averages and build a row for the student\n",
    "        row = calculate_averages(grades_dict, student)\n",
    "\n",
    "        # # Convert the row (a dictionary) into a DataFrame\n",
    "        # row_df = pd.DataFrame([row])\n",
    "\n",
    "        # Append the row to the DataFrame\n",
    "        df = pd.concat([df, row], ignore_index=True)\n",
    "\n",
    "    return df\n",
    "\n",
    "\n",
    "def get_max_deadline(assignments, assignment_name, week_number):\n",
    "    matching_rows = assignments[\n",
    "        (assignments[\"week_number\"] == week_number)\n",
    "        & (assignments[\"assignment_name\"] == assignment_name)\n",
    "    ]\n",
    "\n",
    "    max_timestamp = matching_rows[\"due_date\"].max()\n",
    "    return max_timestamp\n",
    "\n",
    "\n",
    "def calculate_averages(grades_dict, student_id):\n",
    "    # Create a DataFrame from the dictionary\n",
    "    df = pd.DataFrame(\n",
    "        grades_dict\n",
    "    ).T  # Transpose the dictionary to make assignments rows\n",
    "    df[\"score\"] = df[\"score\"].astype(float)  # Ensure the scores are floats\n",
    "\n",
    "    # Create a dictionary for the row data\n",
    "    row_data = {\"student_id\": student_id}\n",
    "\n",
    "    # Add scores for each assignment as separate columns\n",
    "    for assignment, details in grades_dict.items():\n",
    "        column_name = (\n",
    "            f\"{details['assignment_name']}_week_{details['week_number']}\".replace(\n",
    "                \"_\", \" \"\n",
    "            )\n",
    "        )\n",
    "        row_data[column_name] = float(details[\"score\"])\n",
    "\n",
    "    # Calculate and add average scores for each assignment category\n",
    "    averages = df.groupby(\"assignment_name\")[\"score\"].mean()\n",
    "    for assignment_name, avg_score in averages.items():\n",
    "        row_data[f\"{assignment_name}_average\".replace(\"_\", \" \")] = avg_score\n",
    "\n",
    "    # # Course Percentage Performance\n",
    "    row_data[\"Current Course Percentage\"] = (\n",
    "        (row_data[\"quiz average\"] + row_data[\"practice quiz average\"] * 0.1) * 15\n",
    "        + (row_data[\"homework average\"]) * 15\n",
    "        + row_data[\"lab average\"] * 15\n",
    "        + row_data[\"lecture average\"] * 15\n",
    "        + row_data[\"readings average\"] * 15\n",
    "        + row_data[\"attendance average\"] * 5\n",
    "    ) / (15 + 15 + 15 + 15 + 15 + 5)\n",
    "\n",
    "    # Create a single-row DataFrame\n",
    "    single_row_df = pd.DataFrame([row_data])\n",
    "    return single_row_df\n",
    "\n",
    "\n",
    "def recalculate_best_grades(\n",
    "    assignments,\n",
    "    submissions,\n",
    "    custom_order=[\n",
    "        \"lecture\",\n",
    "        \"homework\",\n",
    "        \"lab\",\n",
    "        \"attendance\",\n",
    "        \"readings\",\n",
    "        \"quiz\",\n",
    "        \"practice quiz\",\n",
    "    ],\n",
    "):\n",
    "    assignments[\"assignment_name\"] = pd.Categorical(\n",
    "        assignments[\"assignment_name\"], categories=custom_order, ordered=True\n",
    "    )\n",
    "\n",
    "    # Sort by 'Category' (custom order) and then by 'Value'\n",
    "    sorted_df = assignments.sort_values(by=[\"assignment_name\", \"week_number\"])\n",
    "\n",
    "    week_number = 3\n",
    "\n",
    "    exclude_types = None\n",
    "\n",
    "    sorted_df = filter_assignments(sorted_df, exclude_types=None, max_week=week_number)\n",
    "\n",
    "    # Get unique pairs of 'week_number' and 'assignment_name'\n",
    "    unique_pairs = sorted_df[[\"week_number\", \"assignment_name\"]].drop_duplicates()\n",
    "\n",
    "    # Build an iterator over the unique pairs\n",
    "    pair_iterator = unique_pairs.itertuples(index=False, name=None)\n",
    "\n",
    "    grade_dictionary = {}\n",
    "\n",
    "    # Filter rows matching each pair\n",
    "    for week_number, assignment_name in pair_iterator:\n",
    "        matching_rows = sorted_df[\n",
    "            (sorted_df[\"week_number\"] == week_number)\n",
    "            & (sorted_df[\"assignment_name\"] == assignment_name)\n",
    "        ]\n",
    "\n",
    "        grade_dictionary[f\"Week {week_number} {assignment_name}\"] = {\n",
    "            \"week_number\": week_number,\n",
    "            \"assignment_name\": assignment_name,\n",
    "            \"score\": 0,\n",
    "        }\n",
    "\n",
    "        # # extracts the names of the assignments grades which are associated with a given assignment, this helps if two assignments have the same name.\n",
    "        # title = matching_rows[\"title\"]\n",
    "\n",
    "        # print(title)\n",
    "\n",
    "        # gets the most recent assignment due date.\n",
    "        assignment_due_date = get_max_deadline(\n",
    "            assignments, assignment_name, week_number\n",
    "        )\n",
    "        max_score = matching_rows[\"max_score\"].min()\n",
    "\n",
    "        # extracts the names of the assignments grades which are associated with a given assignment, this helps if two assignments have the same name.\n",
    "        for assignment_db_name in matching_rows[\"title\"]:\n",
    "            assignment_submission = submissions[\n",
    "                submissions[\"assignment\"] == assignment_db_name.replace(\" \", \"\").lower()\n",
    "            ]\n",
    "\n",
    "            # Now we need to get the best score for an assignment based on the submission time.\n",
    "            for index, submission in assignment_submission.iterrows():\n",
    "                raw_score = submission[\"raw_score\"] / max_score\n",
    "\n",
    "                assignment_due_date = datetime.fromisoformat(\n",
    "                    assignment_due_date\n",
    "                ).strftime(\"%Y-%m-%d %H:%M:%S\")\n",
    "                submission_timestamp = datetime.fromisoformat(\n",
    "                    submission[\"timestamp\"]\n",
    "                ).strftime(\"%Y-%m-%d %H:%M:%S\")\n",
    "\n",
    "                deflation_fraction = calculate_late_submission(\n",
    "                    assignment_due_date, submission_timestamp\n",
    "                )\n",
    "\n",
    "                score = raw_score * deflation_fraction\n",
    "\n",
    "                if (\n",
    "                    score\n",
    "                    > grade_dictionary[f\"Week {week_number} {assignment_name}\"][\"score\"]\n",
    "                ):\n",
    "                    grade_dictionary[f\"Week {week_number} {assignment_name}\"][\n",
    "                        \"score\"\n",
    "                    ] = score\n",
    "\n",
    "    return grade_dictionary"
   ]
  },
  {
   "cell_type": "code",
   "execution_count": null,
   "metadata": {},
   "outputs": [],
   "source": [
    "get_student(\"jab864\")"
   ]
  },
  {
   "cell_type": "code",
   "execution_count": null,
   "metadata": {},
   "outputs": [],
   "source": [
    "df = get_all_student_grades()"
   ]
  },
  {
   "cell_type": "code",
   "execution_count": null,
   "metadata": {},
   "outputs": [],
   "source": [
    "df.to_csv(\"grades\")"
   ]
  },
  {
   "cell_type": "code",
   "execution_count": null,
   "metadata": {},
   "outputs": [],
   "source": []
  }
 ],
 "metadata": {
  "kernelspec": {
   "display_name": "engr131_dev",
   "language": "python",
   "name": "python3"
  },
  "language_info": {
   "codemirror_mode": {
    "name": "ipython",
    "version": 3
   },
   "file_extension": ".py",
   "mimetype": "text/x-python",
   "name": "python",
   "nbconvert_exporter": "python",
   "pygments_lexer": "ipython3",
   "version": "3.12.7"
  }
 },
 "nbformat": 4,
 "nbformat_minor": 2
}<|MERGE_RESOLUTION|>--- conflicted
+++ resolved
@@ -6,83 +6,8 @@
    "metadata": {},
    "outputs": [],
    "source": [
-<<<<<<< HEAD
-    "import requests\n",
-    "from build.passwords import password, user\n",
-    "from requests.auth import HTTPBasicAuth\n",
-    "\n",
-    "api_base_url = \"https://engr-131-api.eastus.cloudapp.azure.com/\""
-   ]
-  },
-  {
-   "cell_type": "code",
-   "execution_count": null,
-   "metadata": {},
-   "outputs": [],
-   "source": [
-    "params = {\"username\": \"jca92\"}\n",
-    "res = requests.get(\n",
-    "    url=api_base_url.rstrip(\"/\") + \"/student-grades-testing\",\n",
-    "    params=params,\n",
-    "    auth=HTTPBasicAuth(user(), password()),\n",
-    ")"
-   ]
-  },
-  {
-   "cell_type": "code",
-   "execution_count": null,
-   "metadata": {},
-   "outputs": [],
-   "source": [
-    "api_base_url.rstrip(\"/\") + \"/student-grades-testing\""
-   ]
-  },
-  {
-   "cell_type": "code",
-   "execution_count": null,
-   "metadata": {},
-   "outputs": [],
-   "source": [
-    "[assignments, sub] = res.json()"
-   ]
-  },
-  {
-   "cell_type": "code",
-   "execution_count": null,
-   "metadata": {},
-   "outputs": [],
-   "source": [
-    "from grade_reports.grade_reports import filter_assignments, get_student_grades"
-   ]
-  },
-  {
-   "cell_type": "code",
-   "execution_count": null,
-   "metadata": {},
-   "outputs": [],
-   "source": [
-    "assignments, submissions = get_student_grades(\"ahp75\")"
-   ]
-  },
-  {
-   "cell_type": "code",
-   "execution_count": null,
-   "metadata": {},
-   "outputs": [],
-   "source": [
-    "submissions"
-   ]
-  },
-  {
-   "cell_type": "code",
-   "execution_count": null,
-   "metadata": {},
-   "outputs": [],
-   "source": [
-=======
     "import pandas as pd\n",
     "from pykubegrader.graders.late_assignments import calculate_late_submission\n",
->>>>>>> 4e2e4755
     "from datetime import datetime\n",
     "\n",
     "import pandas as pd\n",
